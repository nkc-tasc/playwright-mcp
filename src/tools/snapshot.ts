/**
 * Copyright (c) Microsoft Corporation.
 *
 * Licensed under the Apache License, Version 2.0 (the "License");
 * you may not use this file except in compliance with the License.
 * You may obtain a copy of the License at
 *
 * http://www.apache.org/licenses/LICENSE-2.0
 *
 * Unless required by applicable law or agreed to in writing, software
 * distributed under the License is distributed on an "AS IS" BASIS,
 * WITHOUT WARRANTIES OR CONDITIONS OF ANY KIND, either express or implied.
 * See the License for the specific language governing permissions and
 * limitations under the License.
 */

import { z } from 'zod';

import { defineTool } from './tool.js';
import * as javascript from '../javascript.js';
import { generateLocator } from './utils.js';

// Phase 1.5: Explicit snapshot result type definition for client reliability
export interface SnapshotResult {
  url: string;
  title: string;
  html?: string;
  accessibility_tree?: string;
  content?: Array<{ type: string; text: string }>;
}

const snapshot = defineTool({
  capability: 'core',
  schema: {
    name: 'browser_snapshot',
    title: 'Page snapshot',
    description: 'Capture accessibility snapshot of the current page, this is better than screenshot',
  inputSchema: z.object({
      includeHidden: z.boolean().default(false),
      maxInteractiveRefs: z.number().min(50).max(300).default(120),
      timeBudgetMs: z.number().min(500).max(3000).default(1500)
    }),
    type: 'readOnly',
  },

  handle: async (context, params) => {
    // Ensure page exists
    await context.ensureTab();

    // Capture a fresh snapshot for internal state/locators
    const tab = context.currentTabOrDie();
    await tab.captureSnapshot({
      includeHidden: params.includeHidden,
      maxInteractiveRefs: params.maxInteractiveRefs,
      timeBudgetMs: params.timeBudgetMs,
    });

    // Get the accessibility tree with ref information
    const snapshot = tab.hasSnapshot() ? tab.snapshotOrDie() : null;
    console.log('[DEBUG] snapshot exists:', !!snapshot);
    console.log('[DEBUG] snapshot hasSnapshot():', tab.hasSnapshot());

    const accessibility_tree = snapshot ? snapshot.text() : '';
    console.log('[DEBUG] accessibility_tree length:', accessibility_tree.length);
    console.log('[DEBUG] accessibility_tree preview:', accessibility_tree.substring(0, 200));

    // Collect minimal, structured page state for clients to parse easily
    const payload = await tab.page.evaluate(() => ({
      html: document.documentElement?.outerHTML || '',
      url: location.href,
      title: document.title || ''
    }));

    // Enhanced payload with accessibility tree
    const enhancedPayload = {
      ...payload,
      accessibility_tree: accessibility_tree
    };

    return {
      code: [
        `// Enhanced page snapshot collected (html: ${String(payload.html?.length || 0)}, accessibility: ${String(accessibility_tree?.length || 0)})`,
      ],
      content: [{ type: 'text', text: JSON.stringify(enhancedPayload) }],
      data: enhancedPayload,
      // We capture snapshot for accessibility tree
      captureSnapshot: false,
      waitForNetwork: false,
    };
  },
});

export const baseElementSchema = z.object({
  element: z.string().describe('Human-readable element description used to obtain permission to interact with the element'),
  ref: z.string().optional().describe('Exact target element reference from the page snapshot'),
  selector: z.string().optional().describe('CSS selector to target the element'),
});

export const elementSchema = baseElementSchema.refine(data => {
  // 🔧 P0緊急修正: undefinedや空文字列を適切に処理
  const hasRef = data.ref && typeof data.ref === 'string' && data.ref.trim().length > 0;
  const hasSelector = data.selector && typeof data.selector === 'string' && data.selector.trim().length > 0;
  return hasRef || hasSelector;
}, {
  message: "Either 'ref' or 'selector' must be provided as non-empty string",
});

const clickSchema = baseElementSchema.extend({
  doubleClick: z.boolean().optional().describe('Whether to perform a double click instead of a single click'),
  button: z.enum(['left', 'right', 'middle']).optional().describe('Button to click, defaults to left'),
}).refine(data => {
  // 🔧 同じvalidation
  const hasRef = data.ref && typeof data.ref === 'string' && data.ref.trim().length > 0;
  const hasSelector = data.selector && typeof data.selector === 'string' && data.selector.trim().length > 0;
  return hasRef || hasSelector;
}, {
  message: "Either 'ref' or 'selector' must be provided as non-empty string",
});

const click = defineTool({
  capability: 'core',
  schema: {
    name: 'browser_click',
    title: 'Click',
    description: 'Perform click on a web page',
    inputSchema: clickSchema,
    type: 'destructive',
  },

  handle: async (context, params) => {
    const tab = context.currentTabOrDie();

    // Support both ref-based and selector-based element targeting
    const locator = params.selector
      ? tab.page.locator(params.selector)
      : params.ref
        ? tab.snapshotOrDie().refLocator({ ref: params.ref, element: params.element })
        : tab.page.locator(`[data-ref="${params.element}"]`); // fallback

    const button = params.button;
    const buttonAttr = button ? `{ button: '${button}' }` : '';

    const code: string[] = [];
    if (params.doubleClick) {
      code.push(`// Double click ${params.element}`);
      code.push(`await page.${await generateLocator(locator)}.dblclick(${buttonAttr});`);
    } else {
      code.push(`// Click ${params.element}`);
      code.push(`await page.${await generateLocator(locator)}.click(${buttonAttr});`);
    }

    return {
      code,
      action: () => params.doubleClick ? locator.dblclick({ button }) : locator.click({ button }),
      captureSnapshot: true,
      waitForNetwork: true,
    };
  },
});

const drag = defineTool({
  capability: 'core',
  schema: {
    name: 'browser_drag',
    title: 'Drag mouse',
    description: 'Perform drag and drop between two elements',
    inputSchema: z.object({
      startElement: z.string().describe('Human-readable source element description used to obtain the permission to interact with the element'),
      startRef: z.string().describe('Exact source element reference from the page snapshot'),
      endElement: z.string().describe('Human-readable target element description used to obtain the permission to interact with the element'),
      endRef: z.string().describe('Exact target element reference from the page snapshot'),
    }),
    type: 'destructive',
  },

  handle: async (context, params) => {
    const snapshot = context.currentTabOrDie().snapshotOrDie();
    const startLocator = snapshot.refLocator({ ref: params.startRef, element: params.startElement });
    const endLocator = snapshot.refLocator({ ref: params.endRef, element: params.endElement });

    const code = [
      `// Drag ${params.startElement} to ${params.endElement}`,
      `await page.${await generateLocator(startLocator)}.dragTo(page.${await generateLocator(endLocator)});`
    ];

    return {
      code,
      action: () => startLocator.dragTo(endLocator),
      captureSnapshot: true,
      waitForNetwork: true,
    };
  },
});

const hover = defineTool({
  capability: 'core',
  schema: {
    name: 'browser_hover',
    title: 'Hover mouse',
    description: 'Hover over element on page',
    inputSchema: elementSchema,
    type: 'readOnly',
  },

  handle: async (context, params) => {
    const tab = context.currentTabOrDie();

    // Support both ref-based and selector-based element targeting
    const locator = params.selector
      ? tab.page.locator(params.selector)
      : params.ref
        ? tab.snapshotOrDie().refLocator({ ref: params.ref, element: params.element })
        : tab.page.locator(`[data-ref="${params.element}"]`); // fallback

    const code = [
      `// Hover over ${params.element}`,
      `await page.${await generateLocator(locator)}.hover();`
    ];

    return {
      code,
      action: () => locator.hover(),
      captureSnapshot: true,
      waitForNetwork: true,
    };
  },
});

const selectOptionSchema = baseElementSchema.extend({
  values: z.array(z.string()).describe('Array of values to select in the dropdown. This can be a single value or multiple values.'),
});

const selectOption = defineTool({
  capability: 'core',
  schema: {
    name: 'browser_select_option',
    title: 'Select option',
    description: 'Select an option in a dropdown',
    inputSchema: selectOptionSchema,
    type: 'destructive',
  },

  handle: async (context, params) => {
    const tab = context.currentTabOrDie();

    // Support both ref-based and selector-based element targeting
    const locator = params.selector
      ? tab.page.locator(params.selector)
      : params.ref
        ? tab.snapshotOrDie().refLocator({ ref: params.ref, element: params.element })
        : tab.page.locator(`[data-ref="${params.element}"]`); // fallback

    const code = [
      `// Select options [${params.values.join(', ')}] in ${params.element}`,
      `await page.${await generateLocator(locator)}.selectOption(${javascript.formatObject(params.values)});`
    ];

    return {
      code,
      action: () => locator.selectOption(params.values).then(() => {}),
      captureSnapshot: true,
      waitForNetwork: true,
    };
  },
});

// Fill tool for text input
const fillSchema = baseElementSchema.extend({
  text: z.string().describe('Text to fill into the element'),
});

const fill = defineTool({
  capability: 'core',
  schema: {
    name: 'browser_fill',
    title: 'Fill text',
    description: 'Fill text into an input field',
    inputSchema: fillSchema,
    type: 'destructive',
  },

  handle: async (context, params) => {
    const tab = context.currentTabOrDie();

    // Support both ref-based and selector-based element targeting
    const locator = params.selector
      ? tab.page.locator(params.selector)
      : params.ref
        ? tab.snapshotOrDie().refLocator({ ref: params.ref, element: params.element })
        : tab.page.locator(`[data-ref="${params.element}"]`); // fallback

    const code = [
      `// Fill "${params.text}" into ${params.element}`,
      `await page.${await generateLocator(locator)}.fill(${javascript.quote(params.text)});`
    ];

    return {
      code,
      action: () => locator.fill(params.text),
      captureSnapshot: true,
      waitForNetwork: true,
    };
  },
});

// Check/uncheck tool for checkboxes
const checkSchema = baseElementSchema.extend({
  checked: z.boolean().describe('Whether to check (true) or uncheck (false) the checkbox'),
});

const check = defineTool({
  capability: 'core',
  schema: {
    name: 'browser_check',
    title: 'Check/uncheck',
    description: 'Check or uncheck a checkbox',
    inputSchema: checkSchema,
    type: 'destructive',
  },

  handle: async (context, params) => {
    const tab = context.currentTabOrDie();

    // Support both ref-based and selector-based element targeting
    const locator = params.selector
      ? tab.page.locator(params.selector)
      : params.ref
        ? tab.snapshotOrDie().refLocator({ ref: params.ref, element: params.element })
        : tab.page.locator(`[data-ref="${params.element}"]`); // fallback

    const action = params.checked ? 'check' : 'uncheck';
    const code = [
      `// ${action} ${params.element}`,
      `await page.${await generateLocator(locator)}.${action}();`
    ];

    return {
      code,
      action: () => params.checked ? locator.check() : locator.uncheck(),
      captureSnapshot: true,
      waitForNetwork: true,
    };
  },
});

<<<<<<< HEAD
/**
 * Fill ツール：Playwright の page.fill() を使って入力フィールドに文字列を一括入力
 */
const browserFillSchema = elementSchema.extend({
  value: z.string().describe('入力する文字列'),
});

const browserFill = defineTool({
  capability: 'core',
  schema: {
    name: 'browser_fill',
    title: 'Fill',
    description: '指定した要素に文字列を一括で入力します',
    inputSchema: browserFillSchema,
    type: 'destructive',
  },
  handle: async (context, params) => {
    const snapshot = context.currentTabOrDie().snapshotOrDie();
    const locator = snapshot.refLocator(params.ref);
    const code = [
      `// Fill "${params.value}" into ${params.element}`,
      `await page.${await generateLocator(locator)}.fill(${javascript.formatObject(params.value)});`
    ];
    return {
      code,
      action: () => locator.fill(params.value).then(() => {}),
      captureSnapshot: true,
      waitForNetwork: true,
    };
  },
});

/**
 * Check ツール：Playwright の page.check() を使ってチェックボックス／ラジオを確実にチェック
 */
const browserCheckSchema = elementSchema;

const browserCheck = defineTool({
  capability: 'core',
  schema: {
    name: 'browser_check',
    title: 'Check',
    description: '指定したチェックボックスまたはラジオボタンをチェックします',
    inputSchema: browserCheckSchema,
    type: 'destructive',
  },
  handle: async (context, params) => {
    const snapshot = context.currentTabOrDie().snapshotOrDie();
    const locator = snapshot.refLocator(params.ref);
    const code = [
      `// Check ${params.element}`,
      `await page.${await generateLocator(locator)}.check();`
    ];
    return {
      code,
      action: () => locator.check().then(() => {}),
      captureSnapshot: true,
      waitForNetwork: true,
    };
  },
});

// browser_type は browserFill の後方互換 alias
/** @deprecated Remove in July 2025 - use browser_fill instead */
const browserType = {
  ...browserFill,
  schema: {
    ...browserFill.schema,
    name: 'browser_type',
    title: 'Type text (deprecated - use browser_fill)',
    description: 'DEPRECATED: Use browser_fill instead. Type text into element',
  }
};
=======
>>>>>>> 8c917990

export default [
  snapshot,
  click,
  drag,
  hover,
  selectOption,
<<<<<<< HEAD
  browserFill,
  browserCheck,
  browserType, // 🔄 後方互換 alias
=======
  fill,
  check,
>>>>>>> 8c917990
];<|MERGE_RESOLUTION|>--- conflicted
+++ resolved
@@ -343,82 +343,6 @@
   },
 });
 
-<<<<<<< HEAD
-/**
- * Fill ツール：Playwright の page.fill() を使って入力フィールドに文字列を一括入力
- */
-const browserFillSchema = elementSchema.extend({
-  value: z.string().describe('入力する文字列'),
-});
-
-const browserFill = defineTool({
-  capability: 'core',
-  schema: {
-    name: 'browser_fill',
-    title: 'Fill',
-    description: '指定した要素に文字列を一括で入力します',
-    inputSchema: browserFillSchema,
-    type: 'destructive',
-  },
-  handle: async (context, params) => {
-    const snapshot = context.currentTabOrDie().snapshotOrDie();
-    const locator = snapshot.refLocator(params.ref);
-    const code = [
-      `// Fill "${params.value}" into ${params.element}`,
-      `await page.${await generateLocator(locator)}.fill(${javascript.formatObject(params.value)});`
-    ];
-    return {
-      code,
-      action: () => locator.fill(params.value).then(() => {}),
-      captureSnapshot: true,
-      waitForNetwork: true,
-    };
-  },
-});
-
-/**
- * Check ツール：Playwright の page.check() を使ってチェックボックス／ラジオを確実にチェック
- */
-const browserCheckSchema = elementSchema;
-
-const browserCheck = defineTool({
-  capability: 'core',
-  schema: {
-    name: 'browser_check',
-    title: 'Check',
-    description: '指定したチェックボックスまたはラジオボタンをチェックします',
-    inputSchema: browserCheckSchema,
-    type: 'destructive',
-  },
-  handle: async (context, params) => {
-    const snapshot = context.currentTabOrDie().snapshotOrDie();
-    const locator = snapshot.refLocator(params.ref);
-    const code = [
-      `// Check ${params.element}`,
-      `await page.${await generateLocator(locator)}.check();`
-    ];
-    return {
-      code,
-      action: () => locator.check().then(() => {}),
-      captureSnapshot: true,
-      waitForNetwork: true,
-    };
-  },
-});
-
-// browser_type は browserFill の後方互換 alias
-/** @deprecated Remove in July 2025 - use browser_fill instead */
-const browserType = {
-  ...browserFill,
-  schema: {
-    ...browserFill.schema,
-    name: 'browser_type',
-    title: 'Type text (deprecated - use browser_fill)',
-    description: 'DEPRECATED: Use browser_fill instead. Type text into element',
-  }
-};
-=======
->>>>>>> 8c917990
 
 export default [
   snapshot,
@@ -426,12 +350,6 @@
   drag,
   hover,
   selectOption,
-<<<<<<< HEAD
-  browserFill,
-  browserCheck,
-  browserType, // 🔄 後方互換 alias
-=======
   fill,
   check,
->>>>>>> 8c917990
 ];